<<<<<<< HEAD
import os
from neo4j import GraphDatabase

# Use environment variables for connection details
NEO4J_URI = os.getenv("NEO4J_URI", "bolt://localhost:7687")
NEO4J_USER = os.getenv("NEO4J_USER", "neo4j")
NEO4J_PASS = os.getenv("NEO4J_PASS", "password")

with GraphDatabase.driver(NEO4J_URI, auth=(NEO4J_USER, NEO4J_PASS)) as driver:
    driver.verify_connectivity()
    print("Connection Successful!")
=======
from neo4j import GraphDatabase  # Import the Neo4j driver to interact with the database

# URI and authentication details for connecting to the Neo4j database
URI = "bolt://localhost:7687"  # The connection URI (Bolt protocol, commonly used for local Neo4j connections)
AUTH = ("neo4j", "password")  # The authentication details (username and password) to access Neo4j

def get_neo4j_driver():
    try:
        # Create the Neo4j driver instance, which handles the connection to the database
        driver = GraphDatabase.driver(URI, auth=AUTH)
        
        # Verify the connectivity to the Neo4j instance
        driver.verify_connectivity()  # This checks if the driver can connect to Neo4j
        print("Connection Successful!")  # Print a success message if the connection is verified
        
        return driver  # Return the Neo4j driver instance for further use in interacting with the database
    
    except Exception as e:
        # If any exception occurs (such as failure to connect), print an error message with the exception details
        print(f"Error connecting to Neo4j: {e}")
        return None  # Return None if the connection failed
>>>>>>> 988c02d3
<|MERGE_RESOLUTION|>--- conflicted
+++ resolved
@@ -1,16 +1,3 @@
-<<<<<<< HEAD
-import os
-from neo4j import GraphDatabase
-
-# Use environment variables for connection details
-NEO4J_URI = os.getenv("NEO4J_URI", "bolt://localhost:7687")
-NEO4J_USER = os.getenv("NEO4J_USER", "neo4j")
-NEO4J_PASS = os.getenv("NEO4J_PASS", "password")
-
-with GraphDatabase.driver(NEO4J_URI, auth=(NEO4J_USER, NEO4J_PASS)) as driver:
-    driver.verify_connectivity()
-    print("Connection Successful!")
-=======
 from neo4j import GraphDatabase  # Import the Neo4j driver to interact with the database
 
 # URI and authentication details for connecting to the Neo4j database
@@ -31,5 +18,4 @@
     except Exception as e:
         # If any exception occurs (such as failure to connect), print an error message with the exception details
         print(f"Error connecting to Neo4j: {e}")
-        return None  # Return None if the connection failed
->>>>>>> 988c02d3
+        return None  # Return None if the connection failed