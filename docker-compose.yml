version: '3.8'

services:
  fastapi:
    build:
      context: ./src/backend/api
      dockerfile: Dockerfile
    container_name: fastapi
    env_file:
      - .env
    ports:
      - "8000:8000"
    volumes:
      - ./src/backend/api:/app
       - /app/.venv
    environment:
      - VITE_API_URL=http://fastapi:8000
      - PYTHONUNBUFFERED=1
      - ROLLUP_DISABLE_NATIVE=1
<<<<<<< HEAD
        # Neo4j connection variables reference the same env variables TODOTODOTDOO
=======
        # Neo4j connection variables reference the same env variables
      - NEO4J_URI=bolt://neo4j:7687
      - NEO4J_USERNAME=${NEO4J_USERNAME}
      - NEO4J_PASSWORD=${NEO4J_PASSWORD}
>>>>>>> 7bce4be0
    restart: unless-stopped
    networks:
      - app-network
    depends_on:
<<<<<<< HEAD
        neo4j:
         condition: service_healthy


=======
      - neo4j

>>>>>>> 7bce4be0
  neo4j:
      image: neo4j:5.13.0
      container_name: neo4j
      ports:
        - "7474:7474" # HTTP
        - "7687:7687" # Bolt
      volumes:
        - neo4j_data:/data
        - neo4j_logs:/logs
        - neo4j_import:/import
        - neo4j_plugins:/plugins
<<<<<<< HEAD
      healthcheck:
        test: ["CMD", "cypher-shell", "-u", "neo4j", "-p", "yourpassword", "RETURN 1"]
        interval: 10s
        timeout: 5s
        retries: 5
        start_period: 60s  # Give Neo4j more time to start
=======
>>>>>>> 7bce4be0
      environment:
        - NEO4J_AUTH=neo4j/yourpassword
        - NEO4J_apoc_export_file_enabled=true
        - NEO4J_apoc_import_file_enabled=true
        - NEO4J_apoc_import_file_use__neo4j__config=true
        - NEO4J_dbms_security_procedures_unrestricted=apoc.*,algo.*
<<<<<<< HEAD
        # Ensure Neo4j listens on all interfaces
        - NEO4J_dbms_connector_bolt_listen__address=0.0.0.0:7687
=======
>>>>>>> 7bce4be0
      networks:
        - app-network
      restart: unless-stopped      
  frontend:
    build:
      context: ./src/vulnerability-frontend
    container_name: frontend
    environment:
      - VITE_API_URL=http://backend:8000 # Should we change this por for 8000?
      - ROLLUP_DISABLE_NATIVE=1
    ports:
      - "5173:5173" 
    volumes:
      - ./src/vulnerability-frontend:/app
      - node_modules:/app/node_modules
    networks:
      - app-network
    depends_on:
      - fastapi

volumes:
  node_modules:
  neo4j_data:
  neo4j_logs:
  neo4j_import:
  neo4j_plugins:

<<<<<<< HEAD
  neo4j_data:
  neo4j_logs:
  neo4j_import:
  neo4j_plugins:

=======
>>>>>>> 7bce4be0

networks:
  app-network:
    driver: bridge<|MERGE_RESOLUTION|>--- conflicted
+++ resolved
@@ -17,27 +17,14 @@
       - VITE_API_URL=http://fastapi:8000
       - PYTHONUNBUFFERED=1
       - ROLLUP_DISABLE_NATIVE=1
-<<<<<<< HEAD
-        # Neo4j connection variables reference the same env variables TODOTODOTDOO
-=======
-        # Neo4j connection variables reference the same env variables
-      - NEO4J_URI=bolt://neo4j:7687
-      - NEO4J_USERNAME=${NEO4J_USERNAME}
-      - NEO4J_PASSWORD=${NEO4J_PASSWORD}
->>>>>>> 7bce4be0
     restart: unless-stopped
     networks:
       - app-network
     depends_on:
-<<<<<<< HEAD
         neo4j:
          condition: service_healthy
 
 
-=======
-      - neo4j
-
->>>>>>> 7bce4be0
   neo4j:
       image: neo4j:5.13.0
       container_name: neo4j
@@ -49,26 +36,22 @@
         - neo4j_logs:/logs
         - neo4j_import:/import
         - neo4j_plugins:/plugins
-<<<<<<< HEAD
       healthcheck:
         test: ["CMD", "cypher-shell", "-u", "neo4j", "-p", "yourpassword", "RETURN 1"]
         interval: 10s
         timeout: 5s
         retries: 5
         start_period: 60s  # Give Neo4j more time to start
-=======
->>>>>>> 7bce4be0
+
       environment:
         - NEO4J_AUTH=neo4j/yourpassword
         - NEO4J_apoc_export_file_enabled=true
         - NEO4J_apoc_import_file_enabled=true
         - NEO4J_apoc_import_file_use__neo4j__config=true
         - NEO4J_dbms_security_procedures_unrestricted=apoc.*,algo.*
-<<<<<<< HEAD
         # Ensure Neo4j listens on all interfaces
         - NEO4J_dbms_connector_bolt_listen__address=0.0.0.0:7687
-=======
->>>>>>> 7bce4be0
+
       networks:
         - app-network
       restart: unless-stopped      
@@ -95,15 +78,11 @@
   neo4j_logs:
   neo4j_import:
   neo4j_plugins:
-
-<<<<<<< HEAD
   neo4j_data:
   neo4j_logs:
   neo4j_import:
   neo4j_plugins:
 
-=======
->>>>>>> 7bce4be0
 
 networks:
   app-network:
